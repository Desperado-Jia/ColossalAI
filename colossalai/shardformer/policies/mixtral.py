import warnings
from functools import partial
from typing import Callable, Dict, List, Union

import torch.nn as nn
from torch import Tensor
from torch.nn import Module
from transformers.models.mixtral.modeling_mixtral import MixtralForCausalLM, MixtralModel

from colossalai.shardformer.layer import FusedRMSNorm, Linear1D_Col
from colossalai.shardformer.layer.embedding import PaddingEmbedding, VocabParallelEmbedding1D
from colossalai.shardformer.layer.linear import Linear1D_Row
from colossalai.shardformer.modeling.mixtral import (
    EPMixtralSparseMoeBlock,
    MixtralPipelineForwards,
    get_mixtral_flash_attention_forward,
    get_mixtral_flash_attention_model_forward,
)
from colossalai.shardformer.policies.base_policy import ModulePolicyDescription, Policy, SubModuleReplacementDescription

__all__ = ["MixtralPolicy", "MixtralForCausalLMPolicy"]


class MixtralPolicy(Policy):
    def config_sanity_check(self):
        pass

    def preprocess(self):
        self.tie_weight = self.tie_weight_check()
        self.origin_attn_implement = self.model.config._attn_implementation
        return self.model

    def module_policy(self) -> Dict[Union[str, nn.Module], ModulePolicyDescription]:
        from transformers.models.mixtral.modeling_mixtral import (
            MixtralAttention,
            MixtralDecoderLayer,
            MixtralFlashAttention2,
            MixtralModel,
            MixtralSdpaAttention,
        )

        ATTN_IMPLEMENTATION = {
            "eager": MixtralAttention,
            "flash_attention_2": MixtralFlashAttention2,
            "sdpa": MixtralSdpaAttention,
        }
        policy = {}
        attn_cls = ATTN_IMPLEMENTATION[self.origin_attn_implement]

        sp_mode = self.shard_config.sequence_parallelism_mode or None
        sp_size = self.shard_config.sequence_parallel_size or None
        sp_group = self.shard_config.sequence_parallel_process_group or None
        sp_partial_derived = sp_mode in ["split_gather", "ring"]
        if sp_mode == "all_to_all":
            decoder_attribute_replacement = {
                "num_heads": self.model.config.num_attention_heads // sp_size,
            }
            if getattr(self.model.config, "num_key_value_heads", False):
                decoder_attribute_replacement["num_key_value_heads"] = self.model.config.num_key_value_heads // sp_size

            policy[attn_cls] = ModulePolicyDescription(
                attribute_replacement=decoder_attribute_replacement,
            )
        if self.shard_config.enable_sequence_parallelism:
            if self.pipeline_stage_manager is not None:
                # NOTE: we are replacing model forward for both sequence parallelism and pipeline parallelism
                # if both are enabled, one of them will be ignored
                raise NotImplementedError("Sequence parallelism is not supported with pipeline parallelism.")
            self.append_or_create_method_replacement(
                description={
                    "forward": get_mixtral_flash_attention_forward(self.shard_config, sp_mode, sp_size, sp_group),
                },
                policy=policy,
                target_key=attn_cls,
<<<<<<< HEAD
=======
            )
            self.append_or_create_method_replacement(
                description={
                    "forward": get_mixtral_flash_attention_model_forward(
                        self.shard_config,
                        sp_mode=sp_mode,
                        sp_size=sp_size,
                        sp_group=sp_group,
                    ),
                },
                policy=policy,
                target_key=MixtralModel,
>>>>>>> 26493b97
            )
            self.append_or_create_method_replacement(
                description={
                    "forward": get_mixtral_flash_attention_model_forward(
                        self.shard_config,
                        sp_mode=sp_mode,
                        sp_size=sp_size,
                        sp_group=sp_group,
                    ),
                },
                policy=policy,
                target_key=MixtralModel,
            )

        embedding_cls = None
        if self.shard_config.enable_tensor_parallelism:
            embedding_cls = VocabParallelEmbedding1D
        else:
            if self.tie_weight:
                embedding_cls = PaddingEmbedding

        embedding_cls = None
        if self.shard_config.enable_tensor_parallelism:
<<<<<<< HEAD
=======
            embedding_cls = VocabParallelEmbedding1D
        else:
            if self.tie_weight:
                embedding_cls = PaddingEmbedding

        if self.shard_config.enable_tensor_parallelism:
>>>>>>> 26493b97
            # tensor parallelism for non-moe params
            assert (
                self.model.config.num_attention_heads % self.shard_config.tensor_parallel_size == 0
            ), f"The number of attention heads must be divisible by tensor parallel size."
            assert (
                self.model.config.num_key_value_heads % self.shard_config.tensor_parallel_size == 0
            ), f"The number of key_value heads must be divisible by tensor parallel size."
            decoder_attribute_replacement = {
                "self_attn.hidden_size": self.model.config.hidden_size // self.shard_config.tensor_parallel_size,
                "self_attn.num_heads": self.model.config.num_attention_heads // self.shard_config.tensor_parallel_size,
                "self_attn.num_key_value_heads": self.model.config.num_key_value_heads
                // self.shard_config.tensor_parallel_size,
            }

            policy[MixtralDecoderLayer] = ModulePolicyDescription(
                attribute_replacement=decoder_attribute_replacement,
                sub_module_replacement=[
                    SubModuleReplacementDescription(
                        suffix="self_attn.q_proj",
                        target_module=Linear1D_Col,
<<<<<<< HEAD
                        kwargs={"fp8_communication": self.shard_config.fp8_communication},
=======
>>>>>>> 26493b97
                    ),
                    SubModuleReplacementDescription(
                        suffix="self_attn.k_proj",
                        target_module=Linear1D_Col,
<<<<<<< HEAD
                        kwargs={"fp8_communication": self.shard_config.fp8_communication},
=======
>>>>>>> 26493b97
                    ),
                    SubModuleReplacementDescription(
                        suffix="self_attn.v_proj",
                        target_module=Linear1D_Col,
<<<<<<< HEAD
                        kwargs={"fp8_communication": self.shard_config.fp8_communication},
=======
>>>>>>> 26493b97
                    ),
                    SubModuleReplacementDescription(
                        suffix="self_attn.o_proj",
                        target_module=Linear1D_Row,
<<<<<<< HEAD
                        kwargs={"fp8_communication": self.shard_config.fp8_communication},
                    ),
                    SubModuleReplacementDescription(  # or replicate?
                        suffix="block_sparse_moe.gate",
                        target_module=Linear1D_Col,
                        kwargs={"gather_output": True, "fp8_communication": self.shard_config.fp8_communication},
=======
                    ),
                    SubModuleReplacementDescription(  # or replicate?
                        suffix="block_sparse_moe.gate", target_module=Linear1D_Col, kwargs={"gather_output": True}
>>>>>>> 26493b97
                    ),
                ],
            )

        if embedding_cls is not None:
            self.append_or_create_submodule_replacement(
                description=SubModuleReplacementDescription(
                    suffix="embed_tokens",
                    target_module=embedding_cls,
<<<<<<< HEAD
                    kwargs={
                        "make_vocab_size_divisible_by": self.shard_config.make_vocab_size_divisible_by,
                        "fp8_communication": self.shard_config.fp8_communication,
                    },
=======
                    kwargs={"make_vocab_size_divisible_by": self.shard_config.make_vocab_size_divisible_by},
>>>>>>> 26493b97
                ),
                policy=policy,
                target_key=MixtralModel,
            )

        if self.shard_config.ep_group:
            # expert parallel
            self.append_or_create_submodule_replacement(
                description=[
                    SubModuleReplacementDescription(
                        suffix="block_sparse_moe",
                        target_module=EPMixtralSparseMoeBlock,
                        kwargs={
                            "ep_group": self.shard_config.ep_group,
                            "tp_group": self.shard_config.tensor_parallel_process_group,
                            "moe_dp_group": self.shard_config.moe_dp_group,
<<<<<<< HEAD
                            "fp8_communication": self.shard_config.fp8_communication,
=======
>>>>>>> 26493b97
                        },
                    )
                ],
                policy=policy,
                target_key=MixtralDecoderLayer,
            )

        # optimization configuration
        if self.shard_config.enable_fused_normalization:
            self.append_or_create_submodule_replacement(
                description=[
                    SubModuleReplacementDescription(
                        suffix="input_layernorm",
                        target_module=FusedRMSNorm,
                        kwargs={"sp_partial_derived": sp_partial_derived},
                    ),
                    SubModuleReplacementDescription(
                        suffix="post_attention_layernorm",
                        target_module=FusedRMSNorm,
                        kwargs={"sp_partial_derived": sp_partial_derived},
                    ),
                ],
                policy=policy,
                target_key=MixtralDecoderLayer,
            )

            self.append_or_create_submodule_replacement(
                description=SubModuleReplacementDescription(
                    suffix="norm",
                    target_module=FusedRMSNorm,
                    kwargs={"sp_partial_derived": sp_partial_derived},
                ),
                policy=policy,
                target_key=MixtralModel,
            )

        if self.shard_config.enable_flash_attention:
            warnings.warn("Flash attention is natively supported in transformers, will ignore the flag.")
            self.shard_config.enable_flash_attention = False

        return policy

    def postprocess(self):
        return self.model

    def set_pipeline_forward(self, model_cls: nn.Module, new_forward: Callable, policy: Dict) -> None:
        """If under pipeline parallel setting, replacing the original forward method of huggingface
        to customized forward method, and add this changing to policy."""
        if self.pipeline_stage_manager:
            if self.shard_config.enable_sequence_parallelism:
                # NOTE: we are replacing model forward for both sequence parallelism and pipeline parallelism
                # if both are enabled, one of them will be ignored
                raise NotImplementedError("Pipeline parallelism is not supported with sequence parallelism.")
            stage_manager = self.pipeline_stage_manager
            if self.model.__class__.__name__ == "MixtralModel":
                module = self.model
            else:
                module = self.model.model

            layers_per_stage = stage_manager.distribute_layers(len(module.layers))
            stage_index = stage_manager.get_stage_index(layers_per_stage)
            method_replacement = {"forward": partial(new_forward, stage_manager=stage_manager, stage_index=stage_index)}
            self.append_or_create_method_replacement(
                description=method_replacement, policy=policy, target_key=model_cls
            )

        return

    def get_held_layers(self) -> List[Module]:
        """Get pipeline layers for current stage."""
        assert self.pipeline_stage_manager is not None

        if self.model.__class__.__name__ == "MixtralModel":
            module = self.model
        else:
            module = self.model.model
        stage_manager = self.pipeline_stage_manager

        held_layers = []
        layers_per_stage = stage_manager.distribute_layers(len(module.layers))
        if stage_manager.is_first_stage():
            held_layers.append(module.embed_tokens)
        start_idx, end_idx = stage_manager.get_stage_index(layers_per_stage)
        held_layers.extend(module.layers[start_idx:end_idx])
        if stage_manager.is_last_stage():
            held_layers.append(module.norm)

        return held_layers


class MixtralModelPolicy(MixtralPolicy):
    def __init__(self) -> None:
        super().__init__()

    def module_policy(self):
        policy = super().module_policy()
        if self.pipeline_stage_manager:
            # set None as default
            self.set_pipeline_forward(
                model_cls=MixtralModel,
                new_forward=MixtralPipelineForwards.mixtral_model_forward,
                policy=policy,
            )
        return policy

    def get_held_layers(self) -> List[Module]:
        """Get pipeline layers for current stage."""
        held_layers = super().get_held_layers()
        return held_layers

    def get_shared_params(self) -> List[Dict[int, Tensor]]:
        """No shared params in mixtral model"""
        return []


class MixtralForCausalLMPolicy(MixtralPolicy):
    def module_policy(self):
        policy = super().module_policy()
        # TODO: assign pg mesh from plugin to all modules
        if self.shard_config.enable_tensor_parallelism:
            # add a new item for causal lm
            new_item = {
                MixtralForCausalLM: ModulePolicyDescription(
                    sub_module_replacement=[
                        SubModuleReplacementDescription(
                            suffix="lm_head",
                            target_module=Linear1D_Col,
                            kwargs=dict(gather_output=True, fp8_communication=self.shard_config.fp8_communication),
                        )
                    ]
                )
            }
            policy.update(new_item)

        if self.pipeline_stage_manager:
            # set None as default
            self.set_pipeline_forward(
                model_cls=MixtralForCausalLM,
                new_forward=MixtralPipelineForwards.mixtral_for_causal_lm_forward,
                policy=policy,
            )

        return policy

    def get_held_layers(self) -> List[Module]:
        """Get pipeline layers for current stage."""
        stage_manager = self.pipeline_stage_manager
        held_layers = super().get_held_layers()
        if stage_manager.is_last_stage():
            held_layers.append(self.model.lm_head)
        return held_layers

    def get_shared_params(self) -> List[Dict[int, Tensor]]:
        mixtral_model = self.model.model
        if self.pipeline_stage_manager and self.pipeline_stage_manager.num_stages > 1:
            if (
                id(mixtral_model.embed_tokens.weight) == id(self.model.lm_head.weight)
                and self.pipeline_stage_manager.num_stages > 1
            ):
                # tie weights
                return [
                    {
                        0: mixtral_model.embed_tokens.weight,
                        self.pipeline_stage_manager.num_stages - 1: self.model.lm_head.weight,
                    }
                ]
        return []


class MixtralForSequenceClassificationPolicy(MixtralPolicy):
    def module_policy(self):
        from transformers import MixtralForSequenceClassification

        policy = super().module_policy()

        if self.shard_config.enable_tensor_parallelism:
            # add a new item for sequence classification
            new_item = {
                MixtralForSequenceClassification: ModulePolicyDescription(
                    sub_module_replacement=[
                        SubModuleReplacementDescription(
<<<<<<< HEAD
                            suffix="score",
                            target_module=Linear1D_Col,
                            kwargs=dict(gather_output=True, fp8_communication=self.shard_config.fp8_communication),
=======
                            suffix="score", target_module=Linear1D_Col, kwargs=dict(gather_output=True)
>>>>>>> 26493b97
                        )
                    ]
                )
            }
            policy.update(new_item)

        if self.pipeline_stage_manager:
            raise NotImplementedError

        return policy

    def get_held_layers(self) -> List[Module]:
        """Get pipeline layers for current stage."""
        stage_manager = self.pipeline_stage_manager
        held_layers = super().get_held_layers()
        if stage_manager.is_last_stage(ignore_chunk=True):
            held_layers.append(self.model.score)
        return held_layers

    def get_shared_params(self) -> List[Dict[int, Tensor]]:
        """No shared params in mixtral for sequence classification model"""
        return []<|MERGE_RESOLUTION|>--- conflicted
+++ resolved
@@ -5,7 +5,7 @@
 import torch.nn as nn
 from torch import Tensor
 from torch.nn import Module
-from transformers.models.mixtral.modeling_mixtral import MixtralForCausalLM, MixtralModel
+from transformers.models.mixtral.modeling_mixtral import MixtralDecoderLayer, MixtralForCausalLM, MixtralModel
 
 from colossalai.shardformer.layer import FusedRMSNorm, Linear1D_Col
 from colossalai.shardformer.layer.embedding import PaddingEmbedding, VocabParallelEmbedding1D
@@ -72,8 +72,6 @@
                 },
                 policy=policy,
                 target_key=attn_cls,
-<<<<<<< HEAD
-=======
             )
             self.append_or_create_method_replacement(
                 description={
@@ -86,19 +84,6 @@
                 },
                 policy=policy,
                 target_key=MixtralModel,
->>>>>>> 26493b97
-            )
-            self.append_or_create_method_replacement(
-                description={
-                    "forward": get_mixtral_flash_attention_model_forward(
-                        self.shard_config,
-                        sp_mode=sp_mode,
-                        sp_size=sp_size,
-                        sp_group=sp_group,
-                    ),
-                },
-                policy=policy,
-                target_key=MixtralModel,
             )
 
         embedding_cls = None
@@ -108,17 +93,7 @@
             if self.tie_weight:
                 embedding_cls = PaddingEmbedding
 
-        embedding_cls = None
         if self.shard_config.enable_tensor_parallelism:
-<<<<<<< HEAD
-=======
-            embedding_cls = VocabParallelEmbedding1D
-        else:
-            if self.tie_weight:
-                embedding_cls = PaddingEmbedding
-
-        if self.shard_config.enable_tensor_parallelism:
->>>>>>> 26493b97
             # tensor parallelism for non-moe params
             assert (
                 self.model.config.num_attention_heads % self.shard_config.tensor_parallel_size == 0
@@ -139,42 +114,27 @@
                     SubModuleReplacementDescription(
                         suffix="self_attn.q_proj",
                         target_module=Linear1D_Col,
-<<<<<<< HEAD
                         kwargs={"fp8_communication": self.shard_config.fp8_communication},
-=======
->>>>>>> 26493b97
                     ),
                     SubModuleReplacementDescription(
                         suffix="self_attn.k_proj",
                         target_module=Linear1D_Col,
-<<<<<<< HEAD
                         kwargs={"fp8_communication": self.shard_config.fp8_communication},
-=======
->>>>>>> 26493b97
                     ),
                     SubModuleReplacementDescription(
                         suffix="self_attn.v_proj",
                         target_module=Linear1D_Col,
-<<<<<<< HEAD
                         kwargs={"fp8_communication": self.shard_config.fp8_communication},
-=======
->>>>>>> 26493b97
                     ),
                     SubModuleReplacementDescription(
                         suffix="self_attn.o_proj",
                         target_module=Linear1D_Row,
-<<<<<<< HEAD
                         kwargs={"fp8_communication": self.shard_config.fp8_communication},
                     ),
                     SubModuleReplacementDescription(  # or replicate?
                         suffix="block_sparse_moe.gate",
                         target_module=Linear1D_Col,
                         kwargs={"gather_output": True, "fp8_communication": self.shard_config.fp8_communication},
-=======
-                    ),
-                    SubModuleReplacementDescription(  # or replicate?
-                        suffix="block_sparse_moe.gate", target_module=Linear1D_Col, kwargs={"gather_output": True}
->>>>>>> 26493b97
                     ),
                 ],
             )
@@ -184,14 +144,10 @@
                 description=SubModuleReplacementDescription(
                     suffix="embed_tokens",
                     target_module=embedding_cls,
-<<<<<<< HEAD
                     kwargs={
                         "make_vocab_size_divisible_by": self.shard_config.make_vocab_size_divisible_by,
                         "fp8_communication": self.shard_config.fp8_communication,
                     },
-=======
-                    kwargs={"make_vocab_size_divisible_by": self.shard_config.make_vocab_size_divisible_by},
->>>>>>> 26493b97
                 ),
                 policy=policy,
                 target_key=MixtralModel,
@@ -208,10 +164,7 @@
                             "ep_group": self.shard_config.ep_group,
                             "tp_group": self.shard_config.tensor_parallel_process_group,
                             "moe_dp_group": self.shard_config.moe_dp_group,
-<<<<<<< HEAD
                             "fp8_communication": self.shard_config.fp8_communication,
-=======
->>>>>>> 26493b97
                         },
                     )
                 ],
@@ -393,13 +346,9 @@
                 MixtralForSequenceClassification: ModulePolicyDescription(
                     sub_module_replacement=[
                         SubModuleReplacementDescription(
-<<<<<<< HEAD
                             suffix="score",
                             target_module=Linear1D_Col,
                             kwargs=dict(gather_output=True, fp8_communication=self.shard_config.fp8_communication),
-=======
-                            suffix="score", target_module=Linear1D_Col, kwargs=dict(gather_output=True)
->>>>>>> 26493b97
                         )
                     ]
                 )
