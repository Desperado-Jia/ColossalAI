""" PyTorch ChatGLM model. """

from typing import List, Optional, Tuple

import torch
import torch.utils.checkpoint
from torch.nn import CrossEntropyLoss
from transformers.modeling_outputs import BaseModelOutputWithPast, CausalLMOutputWithPast
from transformers.utils import logging

from colossalai.pipeline.stage_manager import PipelineStageManager
from colossalai.shardformer import ShardConfig
from colossalai.shardformer.layer import AttnMaskType, ColoAttention
from colossalai.shardformer.layer._operation import (
    all_to_all_comm,
    gather_forward_split_backward,
    split_forward_gather_backward,
)


def get_flash_core_attention_forward():
    from .chatglm2_6b.modeling_chatglm import CoreAttention

    def forward(self: CoreAttention, query_layer, key_layer, value_layer, attention_mask):
        query_layer, key_layer, value_layer = [k.permute(1, 2, 0, 3) for k in [query_layer, key_layer, value_layer]]
        if attention_mask is None and query_layer.shape[2] == key_layer.shape[2]:
            attention_mask_type = AttnMaskType.CAUSAL
            attn_bias = torch.zeros(
                query_layer.shape[0],
                1,
                query_layer.shape[2],
                key_layer.shape[2],
                dtype=query_layer.dtype,
                device=query_layer.device,
            )
            temp_mask = (
                torch.ones(
                    query_layer.shape[2],
                    key_layer.shape[2],
                    dtype=torch.bool,
                    device=query_layer.device,
                )
                .tril(diagonal=0)
                .expand(query_layer.shape[0], 1, -1, -1)
            )
            attn_bias.masked_fill_(temp_mask.logical_not(), torch.finfo(query_layer.dtype).min)
        else:
            attention_mask_type = AttnMaskType.CUSTOM
            if attention_mask is not None:
                attn_bias = torch.zeros_like(attention_mask, dtype=query_layer.dtype)
                attn_bias.masked_fill_(attention_mask, torch.finfo(query_layer.dtype).min)
        dropout_p = self.attention_dropout.p if self.training else 0.0
        context_layer = ColoAttention.attention(
            query_layer,
            key_layer,
            value_layer,
            attention_mask=attn_bias,
            attention_mask_type=attention_mask_type,
            dropout_p=dropout_p,
            scale=1.0 / self.norm_factor,
        )
        context_layer = context_layer.permute(2, 0, 1, 3)
        new_context_layer_shape = context_layer.size()[:-2] + (self.hidden_size_per_partition,)
        context_layer = context_layer.reshape(*new_context_layer_shape)
        return context_layer

    return forward


def get_jit_fused_glm_block_forward():
    from .chatglm2_6b.modeling_chatglm import GLMBlock

    def forward(
        self: GLMBlock,
        hidden_states,
        attention_mask,
        rotary_pos_emb,
        kv_cache=None,
        use_cache=True,
    ):
        # hidden_states: [s, b, h]
        # Layer norm at the beginning of the transformer layer.
        layernorm_output = self.input_layernorm(hidden_states)
        # Self attention.
        attention_output, kv_cache = self.self_attention(
            layernorm_output,
            attention_mask,
            rotary_pos_emb,
            kv_cache=kv_cache,
            use_cache=use_cache,
        )

        # Residual connection.
        if self.apply_residual_connection_post_layernorm:
            residual = layernorm_output
        else:
            residual = hidden_states

        layernorm_input = self.dropout_add(attention_output, residual, self.hidden_dropout, self.training)

        # Layer norm post the self attention.
        layernorm_output = self.post_attention_layernorm(layernorm_input)

        # MLP.
        mlp_output = self.mlp(layernorm_output)

        # Second residual connection.
        if self.apply_residual_connection_post_layernorm:
            residual = layernorm_output
        else:
            residual = layernorm_input

        output = self.dropout_add(mlp_output, residual, self.hidden_dropout, self.training)

        return output, kv_cache

    return forward


class ChatGLMPipelineForwards:
    """
    This class serves as a micro library for ChatGLM model forwards under pipeline parallelism.
    """

    @staticmethod
    def chatglm_model_forward(
        self: "ChatGLMModel",
        input_ids,
        position_ids: Optional[torch.Tensor] = None,
        attention_mask: Optional[torch.BoolTensor] = None,
        full_attention_mask: Optional[torch.BoolTensor] = None,
        past_key_values: Optional[Tuple[Tuple[torch.Tensor, torch.Tensor], ...]] = None,
        inputs_embeds: Optional[torch.Tensor] = None,
        use_cache: Optional[bool] = None,
        output_hidden_states: Optional[bool] = None,
        return_dict: Optional[bool] = None,
        stage_manager: Optional[PipelineStageManager] = None,
        hidden_states: Optional[torch.FloatTensor] = None,
        stage_index: Optional[List[int]] = None,
        shard_config: ShardConfig = None,
    ):
        logger = logging.get_logger(__name__)
        output_hidden_states = (
            output_hidden_states if output_hidden_states is not None else self.config.output_hidden_states
        )
        use_cache = use_cache if use_cache is not None else self.config.use_cache
        return_dict = return_dict if return_dict is not None else self.config.use_return_dict
        # TODO(jianghai): left the recording kv-value tensors as () or None type, this feature may be added in the future.
        if past_key_values:
            logger.warning_once("Non-empty past_key_values is not supported for pipeline models at the moment.")
            past_key_values = None
        if output_hidden_states:
            logger.warning_once("output_hidden_states=True is not supported for pipeline models at the moment.")
            output_hidden_states = False
        if use_cache:
            logger.warning_once("use_cache=True is not supported for pipeline models at the moment.")
            use_cache = False
        if stage_manager.is_first_stage():
            batch_size, seq_length = input_ids.shape
            if inputs_embeds is None:
                inputs_embeds = self.embedding(input_ids)
            hidden_states = inputs_embeds
        else:
            seq_length, batch_size = hidden_states.shape[:2]
        if self.pre_seq_len is not None:
            if past_key_values is None:
                past_key_values = self.get_prompt(
                    batch_size=batch_size,
                    device=input_ids.device,
                    dtype=inputs_embeds.dtype,
                )
            if attention_mask is not None:
                attention_mask = torch.cat(
                    [
                        attention_mask.new_ones((batch_size, self.pre_seq_len)),
                        attention_mask,
                    ],
                    dim=-1,
                )
        if full_attention_mask is None:
            if (attention_mask is not None and not attention_mask.all()) or (past_key_values and seq_length != 1):
                full_attention_mask = self.get_masks(input_ids, past_key_values, padding_mask=attention_mask)
        # Rotary positional embeddings
        rotary_pos_emb = self.rotary_pos_emb(self.seq_length)
        if position_ids is not None:
            rotary_pos_emb = rotary_pos_emb[position_ids]
        else:
            rotary_pos_emb = rotary_pos_emb[None, :seq_length]
        rotary_pos_emb = rotary_pos_emb.transpose(0, 1).contiguous()
        if not past_key_values:
            past_key_values = [None for _ in range(self.num_layers)]
        presents = () if use_cache else None
        if self.encoder.gradient_checkpointing and self.encoder.training:
            if use_cache:
                logger.warning_once(
                    "`use_cache=True` is incompatible with gradient checkpointing. Setting `use_cache=False`..."
                )
                use_cache = False
        all_self_attentions = None
        all_hidden_states = () if output_hidden_states else None
        start_idx, end_idx = stage_index[0], stage_index[1]

        if shard_config and shard_config.enable_sequence_parallelism:
            if shard_config.sequence_parallelism_mode == "split_gather":
                hidden_states = split_forward_gather_backward(
                    hidden_states,
                    dim=0,
                    process_group=shard_config.tensor_parallel_process_group,
                    fp8_communication=shard_config.fp8_communication,
                )
            elif shard_config.sequence_parallelism_mode == "all_to_all":
                hidden_states = split_forward_gather_backward(
                    hidden_states,
                    dim=0,
                    process_group=shard_config.sequence_parallel_process_group,
                    grad_scale=1 / shard_config.sequence_parallel_size,
                    fp8_communication=shard_config.fp8_communication,
                )
            elif shard_config.sequence_parallelism_mode == "all_to_all":
                hidden_states = split_forward_gather_backward(
                    hidden_states,
                    dim=0,
                    process_group=shard_config.sequence_parallel_process_group,
                    grad_scale=1 / shard_config.sequence_parallel_size,
                )
        for idx in range(start_idx, end_idx):
            layer = self.encoder._get_layer(idx)
            if output_hidden_states:
                all_hidden_states = all_hidden_states + (hidden_states,)
            if self.encoder.gradient_checkpointing and self.encoder.training:
                layer_ret = torch.utils.checkpoint.checkpoint(
                    layer,
                    hidden_states,
                    attention_mask,
                    rotary_pos_emb,
                    past_key_values[idx],
                    use_cache,
                )
            else:
                layer_ret = layer(
                    hidden_states,
                    full_attention_mask,
                    rotary_pos_emb,
                    kv_cache=past_key_values[idx],
                    use_cache=use_cache,
                )
            hidden_states, kv_cache = layer_ret
            if use_cache:
                presents = presents + (kv_cache,)

        if shard_config and shard_config.enable_sequence_parallelism:
            if shard_config.sequence_parallelism_mode == "split_gather":
                hidden_states = gather_forward_split_backward(
                    hidden_states,
                    dim=0,
                    process_group=shard_config.tensor_parallel_process_group,
                    fp8_communication=shard_config.fp8_communication,
                )
            elif shard_config.sequence_parallelism_mode == "all_to_all":
                hidden_states = gather_forward_split_backward(
                    hidden_states,
                    dim=0,
                    process_group=shard_config.sequence_parallel_process_group,
                    grad_scale=shard_config.sequence_parallel_size,
                    fp8_communication=shard_config.fp8_communication,
                )
            elif shard_config.sequence_parallelism_mode == "all_to_all":
                hidden_states = gather_forward_split_backward(
                    hidden_states,
                    dim=0,
                    process_group=shard_config.sequence_parallel_process_group,
                    grad_scale=shard_config.sequence_parallel_size,
                )
        if output_hidden_states:
            all_hidden_states = all_hidden_states + (hidden_states,)
        if stage_manager.is_last_stage():
            # final layer_norm
            if self.encoder.post_layer_norm:
                hidden_states = self.encoder.final_layernorm(hidden_states)
            if not return_dict:
                return tuple(
                    v
                    for v in [
                        hidden_states,
                        presents,
                        all_hidden_states,
                        all_self_attentions,
                    ]
                    if v is not None
                )
            return BaseModelOutputWithPast(
                last_hidden_state=hidden_states,
                past_key_values=presents,
                hidden_states=all_hidden_states,
                attentions=all_self_attentions,
            )
        else:
            return {"hidden_states": hidden_states}

    @staticmethod
    def chatglm_for_conditional_generation_forward(
        self: "ChatGLMForConditionalGeneration",
        input_ids: Optional[torch.Tensor] = None,
        position_ids: Optional[torch.Tensor] = None,
        attention_mask: Optional[torch.Tensor] = None,
        past_key_values: Optional[Tuple[torch.FloatTensor]] = None,
        inputs_embeds: Optional[torch.Tensor] = None,
        labels: Optional[torch.Tensor] = None,
        use_cache: Optional[bool] = None,
        output_attentions: Optional[bool] = None,
        output_hidden_states: Optional[bool] = None,
        return_dict: Optional[bool] = None,
        return_last_logit: Optional[bool] = False,
        stage_manager: Optional[PipelineStageManager] = None,
        hidden_states: Optional[torch.FloatTensor] = None,
        stage_index: Optional[List[int]] = None,
        shard_config: ShardConfig = None,
    ):
        logging.get_logger(__name__)
        use_cache = use_cache if use_cache is not None else self.config.use_cache
        return_dict = return_dict if return_dict is not None else self.config.use_return_dict
        transformer_outputs = ChatGLMPipelineForwards.chatglm_model_forward(
            self.transformer,
            input_ids=input_ids,
            position_ids=position_ids,
            attention_mask=attention_mask,
            past_key_values=past_key_values,
            inputs_embeds=inputs_embeds,
            use_cache=use_cache,
            output_hidden_states=output_hidden_states,
            return_dict=return_dict,
            stage_manager=stage_manager,
            hidden_states=hidden_states,
            stage_index=stage_index,
            shard_config=shard_config,
        )
        if stage_manager.is_last_stage():
            hidden_states = transformer_outputs[0]
            if return_last_logit:
                hidden_states = hidden_states[-1:]
            lm_logits = self.transformer.output_layer(hidden_states)
            lm_logits = lm_logits.transpose(0, 1).contiguous()
            loss = None
            if labels is not None:
                lm_logits = lm_logits.to(torch.float32)
                # Shift so that tokens < n predict n
                shift_logits = lm_logits[..., :-1, :].contiguous()
                shift_labels = labels[..., 1:].contiguous()
                # Flatten the tokens
                loss_fct = CrossEntropyLoss(ignore_index=-100)
                loss = loss_fct(shift_logits.view(-1, shift_logits.size(-1)), shift_labels.view(-1))
                lm_logits = lm_logits.to(hidden_states.dtype)
                loss = loss.to(hidden_states.dtype)
            if not return_dict:
                output = (lm_logits,) + transformer_outputs[1:]
                return ((loss,) + output) if loss is not None else output
            return CausalLMOutputWithPast(
                loss=loss,
                logits=lm_logits,
                past_key_values=transformer_outputs.past_key_values,
                hidden_states=transformer_outputs.hidden_states,
                attentions=transformer_outputs.attentions,
            )
        else:
            return transformer_outputs


def get_chatglm_sequence_parallel_forward_fn(shard_config: ShardConfig, sp_mode, sp_size, sp_group):
    logger = logging.get_logger(__name__)

    def forward(
        self,
        input_ids,
        position_ids: Optional[torch.Tensor] = None,
        attention_mask: Optional[torch.BoolTensor] = None,
        full_attention_mask: Optional[torch.BoolTensor] = None,
        past_key_values: Optional[Tuple[Tuple[torch.Tensor, torch.Tensor], ...]] = None,
        inputs_embeds: Optional[torch.Tensor] = None,
        use_cache: Optional[bool] = None,
        output_hidden_states: Optional[bool] = None,
        return_dict: Optional[bool] = None,
    ):
        output_hidden_states = (
            output_hidden_states if output_hidden_states is not None else self.config.output_hidden_states
        )
        use_cache = use_cache if use_cache is not None else self.config.use_cache
        return_dict = return_dict if return_dict is not None else self.config.use_return_dict

        batch_size, seq_length = input_ids.shape

        if inputs_embeds is None:
            inputs_embeds = self.embedding(input_ids)

        if self.pre_seq_len is not None:
            if past_key_values is None:
                past_key_values = self.get_prompt(
                    batch_size=batch_size,
                    device=input_ids.device,
                    dtype=inputs_embeds.dtype,
                )
            if attention_mask is not None:
                attention_mask = torch.cat(
                    [
                        attention_mask.new_ones((batch_size, self.pre_seq_len)),
                        attention_mask,
                    ],
                    dim=-1,
                )

        if full_attention_mask is None:
            if (attention_mask is not None and not attention_mask.all()) or (past_key_values and seq_length != 1):
                full_attention_mask = self.get_masks(input_ids, past_key_values, padding_mask=attention_mask)

        # Rotary positional embeddings
        rotary_pos_emb = self.rotary_pos_emb(self.seq_length)
        if position_ids is not None:
            rotary_pos_emb = rotary_pos_emb[position_ids]
        else:
            rotary_pos_emb = rotary_pos_emb[None, :seq_length]
        rotary_pos_emb = rotary_pos_emb.transpose(0, 1).contiguous()

        if sp_mode in ["all_to_all"] and self.training:
            if use_cache:
                logger.warning_once(
                    "`use_cache=True` is incompatible with sp mode `{sp_mode}`. Setting `use_cache=False`..."
                )
                use_cache = False
        # Run encoder.
        # [seq_len, batch_size, hidden_size] -> [seq_len/TP_size, batch_size, hidden_size]
        if sp_mode in ["split_gather"]:
            inputs_embeds = split_forward_gather_backward(
                inputs_embeds,
                dim=0,
                process_group=sp_group,
<<<<<<< HEAD
                fp8_communication=shard_config.fp8_communication,
=======
>>>>>>> 26493b97
            )
        elif sp_mode == "all_to_all":
            inputs_embeds = split_forward_gather_backward(
                inputs_embeds,
                dim=0,
                process_group=sp_group,
                grad_scale=1 / sp_size,
<<<<<<< HEAD
                fp8_communication=shard_config.fp8_communication,
=======
>>>>>>> 26493b97
            )
        hidden_states, presents, all_hidden_states, all_self_attentions = self.encoder(
            inputs_embeds,
            full_attention_mask,
            rotary_pos_emb=rotary_pos_emb,
            kv_caches=past_key_values,
            use_cache=use_cache,
            output_hidden_states=output_hidden_states,
        )

        if sp_mode in ["split_gather"]:
            hidden_states = gather_forward_split_backward(
                hidden_states,
                dim=0,
                process_group=shard_config.tensor_parallel_process_group,
<<<<<<< HEAD
                fp8_communication=shard_config.fp8_communication,
=======
>>>>>>> 26493b97
            )
        elif sp_mode == "all_to_all":
            hidden_states = gather_forward_split_backward(
                hidden_states,
                dim=0,
                process_group=sp_group,
                grad_scale=sp_size,
<<<<<<< HEAD
                fp8_communication=shard_config.fp8_communication,
=======
>>>>>>> 26493b97
            )

        if not return_dict:
            return tuple(
                v
                for v in [
                    hidden_states,
                    presents,
                    all_hidden_states,
                    all_self_attentions,
                ]
                if v is not None
            )

        return BaseModelOutputWithPast(
            last_hidden_state=hidden_states,
            past_key_values=presents,
            hidden_states=all_hidden_states,
            attentions=all_self_attentions,
        )

    return forward


def get_chatglm_sequence_parallel_attention_forward(shard_config: ShardConfig, sp_mode, sp_size, sp_group):
    from .chatglm2_6b.modeling_chatglm import apply_rotary_pos_emb, split_tensor_along_last_dim

    def forward(
        self,
        hidden_states,
        attention_mask,
        rotary_pos_emb,
        kv_cache=None,
        use_cache=True,
    ):
        if sp_mode is not None:
            assert sp_mode in ["all_to_all", "split_gather"], "Invalid sp_mode"
            assert (sp_size is not None) and (
                sp_group is not None
            ), "Must specify sp_size and sp_group for sequence parallel"

        mixed_x_layer = self.query_key_value(hidden_states)
        if self.multi_query_attention:
            (query_layer, key_layer, value_layer) = mixed_x_layer.split(
                [
                    self.num_attention_heads_per_partition * self.hidden_size_per_attention_head,
                    self.num_multi_query_groups_per_partition * self.hidden_size_per_attention_head,
                    self.num_multi_query_groups_per_partition * self.hidden_size_per_attention_head,
                ],
                dim=-1,
            )
            query_layer = query_layer.view(
                query_layer.size()[:-1]
                + (
                    self.num_attention_heads_per_partition,
                    self.hidden_size_per_attention_head,
                )
            )
            key_layer = key_layer.view(
                key_layer.size()[:-1]
                + (
                    self.num_multi_query_groups_per_partition,
                    self.hidden_size_per_attention_head,
                )
            )
            value_layer = value_layer.view(
                value_layer.size()[:-1]
                + (
                    self.num_multi_query_groups_per_partition,
                    self.hidden_size_per_attention_head,
                )
            )
        else:
            new_tensor_shape = mixed_x_layer.size()[:-1] + (
                self.num_attention_heads_per_partition,
                3 * self.hidden_size_per_attention_head,
            )
            mixed_x_layer = mixed_x_layer.view(*new_tensor_shape)
            # [sq, b, np, 3 * hn] --> 3 [sq, b, np, hn]
            (query_layer, key_layer, value_layer) = split_tensor_along_last_dim(mixed_x_layer, 3)

        # sp: all-to-all comminucation when introducing sequence parallel
        if sp_mode == "all_to_all":
            sq, bs, _, _ = value_layer.size()

            query_layer = query_layer.reshape(sq, bs, -1)
            key_layer = key_layer.reshape(sq, bs, -1)
            value_layer = value_layer.reshape(sq, bs, -1)

<<<<<<< HEAD
            query_layer = all_to_all_comm(
                query_layer,
                sp_group,
                gather_dim=0,
                fp8_communication=shard_config.fp8_communication,
            )
            key_layer = all_to_all_comm(
                key_layer,
                sp_group,
                gather_dim=0,
                fp8_communication=shard_config.fp8_communication,
            )
            value_layer = all_to_all_comm(
                value_layer,
                sp_group,
                gather_dim=0,
                fp8_communication=shard_config.fp8_communication,
            )
=======
            query_layer = all_to_all_comm(query_layer, sp_group, gather_dim=0)
            key_layer = all_to_all_comm(key_layer, sp_group, gather_dim=0)
            value_layer = all_to_all_comm(value_layer, sp_group, gather_dim=0)
>>>>>>> 26493b97

            query_layer = query_layer.view(
                sq * sp_size,
                bs,
                self.num_attention_heads_per_partition // sp_size,
                self.hidden_size_per_attention_head,
            ).contiguous()

            key_layer = key_layer.view(
                sq * sp_size,
                bs,
                self.num_attention_heads_per_partition // sp_size,
                self.hidden_size_per_attention_head,
            ).contiguous()

            value_layer = value_layer.view(
                sq * sp_size,
                bs,
                self.num_attention_heads_per_partition // sp_size,
                self.hidden_size_per_attention_head,
            ).contiguous()

        # apply relative positional encoding (rotary embedding)
        if rotary_pos_emb is not None:
            query_layer = apply_rotary_pos_emb(query_layer, rotary_pos_emb)
            key_layer = apply_rotary_pos_emb(key_layer, rotary_pos_emb)

        # adjust key and value for inference
        if kv_cache is not None:
            cache_k, cache_v = kv_cache
            key_layer = torch.cat((cache_k, key_layer), dim=0)
            value_layer = torch.cat((cache_v, value_layer), dim=0)
        if use_cache:
            kv_cache = (key_layer, value_layer)
        else:
            kv_cache = None

        if self.multi_query_attention:
            key_layer = key_layer.unsqueeze(-2)
            key_layer = key_layer.expand(
                -1,
                -1,
                -1,
                self.num_attention_heads_per_partition // self.num_multi_query_groups_per_partition,
                -1,
            )
            key_layer = key_layer.contiguous().view(
                key_layer.size()[:2]
                + (
                    self.num_attention_heads_per_partition,
                    self.hidden_size_per_attention_head,
                )
            )
            value_layer = value_layer.unsqueeze(-2)
            value_layer = value_layer.expand(
                -1,
                -1,
                -1,
                self.num_attention_heads_per_partition // self.num_multi_query_groups_per_partition,
                -1,
            )
            value_layer = value_layer.contiguous().view(
                value_layer.size()[:2]
                + (
                    self.num_attention_heads_per_partition // sp_size,
                    self.hidden_size_per_attention_head,
                )
            )

        # ==================================
        # core attention computation
        # ==================================

        context_layer = self.core_attention(query_layer, key_layer, value_layer, attention_mask)
        if sp_mode == "all_to_all":
<<<<<<< HEAD
            context_layer = all_to_all_comm(
                context_layer,
                sp_group,
                gather_dim=2,
                scatter_dim=0,
                fp8_communication=shard_config.fp8_communication,
            )
=======
            context_layer = all_to_all_comm(context_layer, sp_group, gather_dim=2, scatter_dim=0)
>>>>>>> 26493b97

        # =================
        # Output. [sq, b, h]
        # =================
        output = self.dense(context_layer)

        return output, kv_cache

    return forward<|MERGE_RESOLUTION|>--- conflicted
+++ resolved
@@ -11,6 +11,11 @@
 from colossalai.pipeline.stage_manager import PipelineStageManager
 from colossalai.shardformer import ShardConfig
 from colossalai.shardformer.layer import AttnMaskType, ColoAttention
+from colossalai.shardformer.layer._operation import (
+    all_to_all_comm,
+    gather_forward_split_backward,
+    split_forward_gather_backward,
+)
 from colossalai.shardformer.layer._operation import (
     all_to_all_comm,
     gather_forward_split_backward,
@@ -425,6 +430,12 @@
                     "`use_cache=True` is incompatible with sp mode `{sp_mode}`. Setting `use_cache=False`..."
                 )
                 use_cache = False
+        if sp_mode in ["all_to_all"] and self.training:
+            if use_cache:
+                logger.warning_once(
+                    "`use_cache=True` is incompatible with sp mode `{sp_mode}`. Setting `use_cache=False`..."
+                )
+                use_cache = False
         # Run encoder.
         # [seq_len, batch_size, hidden_size] -> [seq_len/TP_size, batch_size, hidden_size]
         if sp_mode in ["split_gather"]:
@@ -432,10 +443,7 @@
                 inputs_embeds,
                 dim=0,
                 process_group=sp_group,
-<<<<<<< HEAD
-                fp8_communication=shard_config.fp8_communication,
-=======
->>>>>>> 26493b97
+                fp8_communication=shard_config.fp8_communication,
             )
         elif sp_mode == "all_to_all":
             inputs_embeds = split_forward_gather_backward(
@@ -443,10 +451,7 @@
                 dim=0,
                 process_group=sp_group,
                 grad_scale=1 / sp_size,
-<<<<<<< HEAD
-                fp8_communication=shard_config.fp8_communication,
-=======
->>>>>>> 26493b97
+                fp8_communication=shard_config.fp8_communication,
             )
         hidden_states, presents, all_hidden_states, all_self_attentions = self.encoder(
             inputs_embeds,
@@ -462,10 +467,7 @@
                 hidden_states,
                 dim=0,
                 process_group=shard_config.tensor_parallel_process_group,
-<<<<<<< HEAD
-                fp8_communication=shard_config.fp8_communication,
-=======
->>>>>>> 26493b97
+                fp8_communication=shard_config.fp8_communication,
             )
         elif sp_mode == "all_to_all":
             hidden_states = gather_forward_split_backward(
@@ -473,10 +475,7 @@
                 dim=0,
                 process_group=sp_group,
                 grad_scale=sp_size,
-<<<<<<< HEAD
-                fp8_communication=shard_config.fp8_communication,
-=======
->>>>>>> 26493b97
+                fp8_communication=shard_config.fp8_communication,
             )
 
         if not return_dict:
@@ -566,7 +565,6 @@
             key_layer = key_layer.reshape(sq, bs, -1)
             value_layer = value_layer.reshape(sq, bs, -1)
 
-<<<<<<< HEAD
             query_layer = all_to_all_comm(
                 query_layer,
                 sp_group,
@@ -585,11 +583,6 @@
                 gather_dim=0,
                 fp8_communication=shard_config.fp8_communication,
             )
-=======
-            query_layer = all_to_all_comm(query_layer, sp_group, gather_dim=0)
-            key_layer = all_to_all_comm(key_layer, sp_group, gather_dim=0)
-            value_layer = all_to_all_comm(value_layer, sp_group, gather_dim=0)
->>>>>>> 26493b97
 
             query_layer = query_layer.view(
                 sq * sp_size,
@@ -665,7 +658,6 @@
 
         context_layer = self.core_attention(query_layer, key_layer, value_layer, attention_mask)
         if sp_mode == "all_to_all":
-<<<<<<< HEAD
             context_layer = all_to_all_comm(
                 context_layer,
                 sp_group,
@@ -673,9 +665,6 @@
                 scatter_dim=0,
                 fp8_communication=shard_config.fp8_communication,
             )
-=======
-            context_layer = all_to_all_comm(context_layer, sp_group, gather_dim=2, scatter_dim=0)
->>>>>>> 26493b97
 
         # =================
         # Output. [sq, b, h]
